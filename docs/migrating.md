## Migrating

Some new releases of Que may require updates to the database schema. It's recommended that you integrate these updates alongside your other database migrations. For example, when Que released version 0.6.0, the schema version was updated from 2 to 3. If you're running ActiveRecord, you could make a migration to perform this upgrade like so:

<<<<<<< HEAD
    class UpdateQue < ActiveRecord::Migration
      def self.up
        Que.migrate! version: 3
      end

      def self.down
        Que.migrate! version: 2
      end
    end

This will make sure that your database schema stays consistent with your codebase. If you're looking for something quicker and dirtier, you can always manually migrate in a console session:

    # Change schema to version 3.
    Que.migrate! version: 3
=======
```ruby
class UpdateQue < ActiveRecord::Migration
  def self.up
    Que.migrate! :version => 3
  end

  def self.down
    Que.migrate! :version => 2
  end
end
```

This will make sure that your database schema stays consistent with your codebase. If you're looking for something quicker and dirtier, you can always manually migrate in a console session:

```ruby
# Change schema to version 3.
Que.migrate! :version => 3
>>>>>>> f95aec38

# Update to whatever the latest schema version is.
Que.migrate!

# Check your current schema version.
Que.db_version #=> 3
```

Note that you can remove Que from your database completely by migrating to version 0.<|MERGE_RESOLUTION|>--- conflicted
+++ resolved
@@ -2,30 +2,14 @@
 
 Some new releases of Que may require updates to the database schema. It's recommended that you integrate these updates alongside your other database migrations. For example, when Que released version 0.6.0, the schema version was updated from 2 to 3. If you're running ActiveRecord, you could make a migration to perform this upgrade like so:
 
-<<<<<<< HEAD
-    class UpdateQue < ActiveRecord::Migration
-      def self.up
-        Que.migrate! version: 3
-      end
-
-      def self.down
-        Que.migrate! version: 2
-      end
-    end
-
-This will make sure that your database schema stays consistent with your codebase. If you're looking for something quicker and dirtier, you can always manually migrate in a console session:
-
-    # Change schema to version 3.
-    Que.migrate! version: 3
-=======
 ```ruby
 class UpdateQue < ActiveRecord::Migration
   def self.up
-    Que.migrate! :version => 3
+    Que.migrate! version: 3
   end
 
   def self.down
-    Que.migrate! :version => 2
+    Que.migrate! version: 2
   end
 end
 ```
@@ -34,8 +18,7 @@
 
 ```ruby
 # Change schema to version 3.
-Que.migrate! :version => 3
->>>>>>> f95aec38
+Que.migrate! version: 3
 
 # Update to whatever the latest schema version is.
 Que.migrate!
