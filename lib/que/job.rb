--- conflicted
+++ resolved
@@ -3,12 +3,7 @@
     attr_reader :attrs
 
     def initialize(attrs)
-<<<<<<< HEAD
-      @attrs        = attrs
-      @attrs[:args] = Que.indifferentiate JSON_MODULE.load(@attrs[:args]) if @attrs[:args].is_a?(String)
-=======
       @attrs = attrs
->>>>>>> 30192c17
     end
 
     # Subclasses should define their own run methods, but keep an empty one
