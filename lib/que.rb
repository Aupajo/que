require 'forwardable'
require 'socket' # For Socket.gethostname

module Que
  class Error < StandardError; end

  begin
    require 'multi_json'
    JSON_MODULE = MultiJson
  rescue LoadError
    require 'json'
    JSON_MODULE = JSON
  end

  require_relative 'que/job'
  require_relative 'que/job_queue'
  require_relative 'que/locker'
  require_relative 'que/migrations'
  require_relative 'que/pool'
  require_relative 'que/recurring_job'
  require_relative 'que/result_queue'
  require_relative 'que/sql'
  require_relative 'que/version'
  require_relative 'que/worker'

  HASH_DEFAULT_PROC = proc { |hash, key| hash[key.to_s] if Symbol === key }

  INDIFFERENTIATOR = proc do |object|
    case object
    when Array
      object.each(&INDIFFERENTIATOR)
    when Hash
      object.default_proc = HASH_DEFAULT_PROC
      object.each { |key, value| object[key] = INDIFFERENTIATOR.call(value) }
      object
    else
      object
    end
  end

  SYMBOLIZER = proc do |object|
    case object
    when Hash
      object.keys.each do |key|
        object[key.to_sym] = SYMBOLIZER.call(object.delete(key))
      end
      object
    when Array
      object.map! { |e| SYMBOLIZER.call(e) }
    else
      object
    end
  end

  class << self
    extend Forwardable

    attr_accessor :logger, :error_handler
    attr_writer :pool, :log_formatter, :logger, :json_converter
    attr_reader :mode, :locker

    def connection=(connection)
      self.connection_proc =
        if connection.to_s == 'ActiveRecord'
          proc { |&block| ActiveRecord::Base.connection_pool.with_connection { |conn| block.call(conn.raw_connection) } }
        else
          case connection.class.to_s
            when 'Sequel::Postgres::Database' then connection.method(:synchronize)
            when 'ConnectionPool'             then connection.method(:with)
            when 'Pond'                       then connection.method(:checkout)
            when 'PG::Connection'             then raise "Que now requires a connection pool and can no longer use a plain PG::Connection."
            when 'NilClass'                   then connection
            else raise Error, "Que connection not recognized: #{connection.inspect}"
          end
        end
    end

    def connection_proc=(connection_proc)
      @pool = connection_proc && Pool.new(&connection_proc)
    end

    def pool
      @pool || raise(Error, "Que connection not established!")
    end

    def clear!
      execute "DELETE FROM que_jobs"
    end

    def job_stats
      execute :job_stats
    end

    def job_states
      execute :job_states
    end

    # Have to support create! and drop! in old migrations. They just created
    # and dropped the bare table.
    def create!
      migrate! version: 1
    end

    def drop!
      migrate! version: 0
    end

    def log(level: :info, **data)
      data = {lib: :que, hostname: Socket.gethostname, pid: Process.pid, thread: Thread.current.object_id}.merge(data)

      if l = logger
        begin
          if output = log_formatter.call(data)
            l.send level, output
          end
        rescue => e
          l.error "Error raised from Que.log_formatter proc: #{e.class}: #{e.message}\n#{e.backtrace}"
        end
      end
    end

    def logger
      @logger.respond_to?(:call) ? @logger.call : @logger
    end

    def log_formatter
      @log_formatter ||= JSON_MODULE.method(:dump)
    end

<<<<<<< HEAD
=======
    def disable_prepared_statements
      @disable_prepared_statements || false
    end

    def constantize(camel_cased_word)
      if camel_cased_word.respond_to?(:constantize)
        # Use ActiveSupport's version if it exists.
        camel_cased_word.constantize
      else
        camel_cased_word.split('::').inject(Object, &:const_get)
      end
    end

>>>>>>> 96baf72d
    # A helper method to manage transactions, used mainly by the migration
    # system. It's available for general use, but if you're using an ORM that
    # provides its own transaction helper, be sure to use that instead, or the
    # two may interfere with one another.
    def transaction
      pool.checkout do
        if pool.in_transaction?
          yield
        else
          begin
            execute "BEGIN"
            yield
          rescue => error
            raise
          ensure
            # Handle a raised error or a killed thread.
            if error || Thread.current.status == 'aborting'
              execute "ROLLBACK"
            else
              execute "COMMIT"
            end
          end
        end
      end
    end

    def mode=(mode)
      if @mode != mode
        case mode
        when :async
          @locker = Locker.new
        when :sync, :off
          if @locker
            @locker.stop
            @locker = nil
          end
        else
          raise Error, "Unknown Que mode: #{mode.inspect}"
        end

        log level: :debug, event: :mode_change, value: mode
        @mode = mode
      end
    end

    def json_converter
      @json_converter ||= SYMBOLIZER
    end

    # Copy some commonly-used methods here, for convenience.
    def_delegators :pool, :execute, :checkout, :in_transaction?
    def_delegators Job, :enqueue
    def_delegators Migrations, :db_version, :migrate!
  end
end<|MERGE_RESOLUTION|>--- conflicted
+++ resolved
@@ -127,8 +127,6 @@
       @log_formatter ||= JSON_MODULE.method(:dump)
     end
 
-<<<<<<< HEAD
-=======
     def disable_prepared_statements
       @disable_prepared_statements || false
     end
@@ -142,7 +140,6 @@
       end
     end
 
->>>>>>> 96baf72d
     # A helper method to manage transactions, used mainly by the migration
     # system. It's available for general use, but if you're using an ORM that
     # provides its own transaction helper, be sure to use that instead, or the
